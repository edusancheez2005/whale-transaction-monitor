--- conflicted
+++ resolved
@@ -1,20 +1,4 @@
 # Core dependencies
-<<<<<<< HEAD
-fastapi==0.95.0
-uvicorn==0.21.1
-pydantic==1.10.7
-redis==4.5.4
-aiohttp==3.8.4
-httpx==0.24.0
-pandas==1.5.3
-numpy==1.24.2
-python-dotenv==1.0.0
-
-# For testing and development
-pytest==7.3.1
-black==23.3.0
-flake8==6.0.0
-=======
 certifi==2025.1.31
 charset-normalizer==3.4.1
 idna==3.10
@@ -30,6 +14,12 @@
 
 # Web framework
 Flask==2.3.3
+fastapi==0.95.0
+uvicorn==0.21.1
+pydantic==1.10.7
+
+# Database and caching
+redis==4.5.4
 
 # Phase 1 - Foundation & Core Setup dependencies
 python-dotenv==1.0.0
@@ -53,4 +43,8 @@
 typing-extensions==4.12.2
 pytz==2023.3  # For proper timezone handling in enhanced APIs
 beautifulsoup4==4.12.2
->>>>>>> 7e8c638e
+
+# For testing and development
+pytest==7.3.1
+black==23.3.0
+flake8==6.0.0